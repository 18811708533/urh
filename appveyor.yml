--- conflicted
+++ resolved
@@ -14,8 +14,9 @@
       PYTHON_VERSION: "3.6.x"
       PYTHON_ARCH: "64"
 
+
+
 max_jobs: 2
-
 
 install:
   - ps: if ($env:APPVEYOR_PULL_REQUEST_NUMBER -and $env:APPVEYOR_BUILD_NUMBER -ne ((Invoke-RestMethod `
@@ -35,7 +36,6 @@
 
 build_script:
   # Build the compiled extension
-<<<<<<< HEAD
   - python setup.py build_ext --inplace >nul 2>nul
   - pip install wheel twine cx_freeze!=5.1 six appdirs packaging
   - python -c "import cx_Freeze; print(cx_Freeze.__version__)"
@@ -46,39 +46,4 @@
 
 artifacts:
   # Archive the generated packages in the ci.appveyor.com build report.
-  - path: dist\*
-=======
-  - python setup.py build_ext --inplace > build_log.txt
-
-test_script:
-  - python -m pytest
-
-after_test:
-  - IF "%APPVEYOR_REPO_TAG%" == "true" (pip install wheel twine cx_freeze!=5.1 six appdirs packaging)
-  - IF "%APPVEYOR_REPO_TAG%" == "true" (python -c "import tempfile, os; open(os.path.join(tempfile.gettempdir(), 'urh_releasing'), 'w').close()")
-  - IF "%APPVEYOR_REPO_TAG%" == "true" (python setup.py bdist_wheel)
-  - IF "%APPVEYOR_REPO_TAG%" == "true" (IF "%PYTHON_VERSION%" == "3.5.x" (python build_cx.py))
-  - IF "%APPVEYOR_REPO_TAG%" == "true" (dir dist)
-
-artifacts:
-  # Archive the generated packages in the ci.appveyor.com build report.
-  - path: dist\*
-
-on_success:
-  -  IF "%APPVEYOR_REPO_TAG%" == "true" (twine upload --skip-existing dist/*.whl)
-
-on_failure:
-  - type build_log.txt
-
-deploy:
-  release: $(APPVEYOR_REPO_TAG_NAME)
-  description: "This is a new URH release."
-  provider: GitHub
-  auth_token:
-    secure: 7TPX876BQbnkqNGJYoKi9hnbnsH6vQFkF0fzSe7keguq4g6FAf3W5uPc/s2Ya0vH
-  artifact: /.*\.msi/           # upload msi installers
-  draft: false
-  prerelease: false
-  on:
-    appveyor_repo_tag: true        # deploy on tag push only
->>>>>>> 331827f8
+  - path: dist\*