--- conflicted
+++ resolved
@@ -10,23 +10,8 @@
       PYTHON_VERSION: "3.5.x"
       PYTHON_ARCH: "64"
 
-    - PYTHON: "C:\\Python36-x64"
-      PYTHON_VERSION: "3.6.x"
-      PYTHON_ARCH: "64"
-
-
-
-<<<<<<< HEAD
+clone_depth: 5
 max_jobs: 2
-=======
-max_jobs: 4
-clone_depth: 5
-
-branches:
-  only:
-    - master
-    - /^v\d+\.\d+(\.\d+)*(-\S*)?$/
->>>>>>> 350f71dd
 
 install:
   - ps: if ($env:APPVEYOR_PULL_REQUEST_NUMBER -and $env:APPVEYOR_BUILD_NUMBER -ne ((Invoke-RestMethod `
@@ -46,7 +31,6 @@
 
 build_script:
   # Build the compiled extension
-<<<<<<< HEAD
   - python setup.py build_ext --inplace >nul 2>nul
   - pip install wheel twine cx_freeze!=5.1 six appdirs packaging
   - python -c "import cx_Freeze; print(cx_Freeze.__version__)"
@@ -54,20 +38,6 @@
   - python setup.py bdist_wheel >nul 2>nul
   - python build_cx.py >nul 2>nul
   - dir dist
-=======
-  - python setup.py build_ext --inplace
-
-test_script:
-  - python src\urh\main.py --version
-  - python -m pytest
-
-after_test:
-  - IF "%APPVEYOR_REPO_TAG%" == "true" (pip install wheel twine cx_freeze!=5.1 six appdirs packaging)
-  - IF "%APPVEYOR_REPO_TAG%" == "true" (python -c "import tempfile, os; open(os.path.join(tempfile.gettempdir(), 'urh_releasing'), 'w').close()")
-  - IF "%APPVEYOR_REPO_TAG%" == "true" (python setup.py bdist_wheel)
-  - IF "%APPVEYOR_REPO_TAG%" == "true" (IF "%PYTHON_VERSION%" == "3.5.x" (python build_cx.py))
-  - IF "%APPVEYOR_REPO_TAG%" == "true" (dir dist)
->>>>>>> 350f71dd
 
 artifacts:
   # Archive the generated packages in the ci.appveyor.com build report.
