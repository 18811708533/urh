--- conflicted
+++ resolved
@@ -24,8 +24,6 @@
     def validate(self):
         target = self.simulator_config.item_dict.get(self.goto_target, None)
         return self.is_valid_goto_target(target)
-<<<<<<< HEAD
-=======
 
     def get_valid_goto_targets(self):
         valid_targets = []
@@ -35,7 +33,6 @@
                 valid_targets.append(key)
 
         return valid_targets
->>>>>>> c281136c
 
     def to_xml(self) -> ET.Element:
         attributes = dict()
@@ -61,18 +58,4 @@
         if isinstance(item, SimulatorCounterAction):
             return False
 
-<<<<<<< HEAD
-        return True
-
-    @classmethod
-    def get_valid_goto_targets(cls):
-        valid_targets = []
-
-        for key, value in cls.simulator_config.item_dict.items():
-            if SimulatorGotoAction.is_valid_goto_target(value):
-                valid_targets.append(key)
-
-        return valid_targets
-=======
-        return True
->>>>>>> c281136c
+        return True