import xml.etree.ElementTree as ET

import numpy
from PyQt5.QtCore import pyqtSlot, Qt, QDir, QStringListModel, pyqtSignal
from PyQt5.QtGui import QIcon
from PyQt5.QtWidgets import QWidget, QFileDialog, QCompleter, QMessageBox, QFrame, \
    QHBoxLayout, QToolButton, QDialog

from urh.controller.CompareFrameController import CompareFrameController
from urh.controller.GeneratorTabController import GeneratorTabController
from urh.controller.dialogs.ModulatorDialog import ModulatorDialog
from urh.controller.dialogs.ProtocolLabelDialog import ProtocolLabelDialog
from urh.controller.dialogs.SimulatorDialog import SimulatorDialog
from urh.controller.widgets.ChecksumWidget import ChecksumWidget
from urh.models.ParticipantTableModel import ParticipantTableModel
from urh.models.SimulatorMessageFieldModel import SimulatorMessageFieldModel
from urh.models.SimulatorMessageTableModel import SimulatorMessageTableModel
from urh.models.SimulatorParticipantListModel import SimulatorParticipantListModel
from urh.signalprocessing.Participant import Participant
from urh.signalprocessing.ProtocoLabel import ProtocolLabel
from urh.simulator.SimulatorConfiguration import SimulatorConfiguration
from urh.simulator.SimulatorCounterAction import SimulatorCounterAction
from urh.simulator.SimulatorExpressionParser import SimulatorExpressionParser
from urh.simulator.SimulatorGotoAction import SimulatorGotoAction
from urh.simulator.SimulatorItem import SimulatorItem
from urh.simulator.SimulatorMessage import SimulatorMessage
from urh.simulator.SimulatorProtocolLabel import SimulatorProtocolLabel
from urh.simulator.SimulatorRule import SimulatorRuleCondition, ConditionType
from urh.simulator.SimulatorSleepAction import SimulatorSleepAction
from urh.simulator.SimulatorTriggerCommandAction import SimulatorTriggerCommandAction
from urh.ui.RuleExpressionValidator import RuleExpressionValidator
from urh.ui.SimulatorScene import SimulatorScene
from urh.ui.delegates.ComboBoxDelegate import ComboBoxDelegate
from urh.ui.delegates.ProtocolValueDelegate import ProtocolValueDelegate
from urh.ui.ui_simulator import Ui_SimulatorTab
from urh.util import util, FileOperator
from urh.util.Errors import Errors
from urh.util.ProjectManager import ProjectManager


class SimulatorTabController(QWidget):
    open_in_analysis_requested = pyqtSignal(str)

    def __init__(self, compare_frame_controller: CompareFrameController,
                 generator_tab_controller: GeneratorTabController,
                 project_manager: ProjectManager, parent):
        super().__init__(parent)

        self.project_manager = project_manager
        self.compare_frame_controller = compare_frame_controller
        self.generator_tab_controller = generator_tab_controller
        self.proto_analyzer = compare_frame_controller.proto_analyzer

        self.simulator_config = SimulatorConfiguration(self.project_manager)
        self.sim_expression_parser = SimulatorExpressionParser(self.simulator_config)
        SimulatorItem.simulator_config = self.simulator_config
        SimulatorItem.expression_parser = self.sim_expression_parser

        self.ui = Ui_SimulatorTab()
        self.ui.setupUi(self)
        util.set_splitter_stylesheet(self.ui.splitter)
        util.set_splitter_stylesheet(self.ui.splitterLeftRight)

        self.ui.splitter.setSizes([self.width() / 0.7, self.width() / 0.3])

        self.ui.treeProtocols.setHeaderHidden(True)
        self.tree_model = self.generator_tab_controller.tree_model
        self.ui.treeProtocols.setModel(self.tree_model)

        self.participant_table_model = ParticipantTableModel(project_manager.participants)
        self.ui.tableViewParticipants.setModel(self.participant_table_model)
        self.participant_table_model.update()

        self.simulator_message_field_model = SimulatorMessageFieldModel(self)
        self.ui.tblViewFieldValues.setModel(self.simulator_message_field_model)
        self.ui.tblViewFieldValues.setItemDelegateForColumn(1, ComboBoxDelegate(ProtocolLabel.DISPLAY_FORMATS,
                                                                                parent=self.ui.tblViewFieldValues))
        self.ui.tblViewFieldValues.setItemDelegateForColumn(2, ComboBoxDelegate(SimulatorProtocolLabel.VALUE_TYPES,
                                                                                parent=self.ui.tblViewFieldValues))
        self.ui.tblViewFieldValues.setItemDelegateForColumn(3, ProtocolValueDelegate(controller=self,
                                                                                     parent=self.ui.tblViewFieldValues))
        self.project_manager.reload_field_types()
        self.update_field_name_column()

        self.simulator_message_table_model = SimulatorMessageTableModel(self.project_manager, self)
        self.ui.tblViewMessage.setModel(self.simulator_message_table_model)

        self.ui.ruleCondLineEdit.setValidator(RuleExpressionValidator(self.sim_expression_parser, is_formula=False))
        self.completer_model = QStringListModel([])
        self.ui.ruleCondLineEdit.setCompleter(QCompleter(self.completer_model, self.ui.ruleCondLineEdit))
        self.ui.ruleCondLineEdit.setToolTip(self.sim_expression_parser.rule_condition_help)

        self.simulator_scene = SimulatorScene(mode=0, simulator_config=self.simulator_config)
        self.simulator_scene.tree_root_item = compare_frame_controller.proto_tree_model.rootItem
        self.ui.gvSimulator.setScene(self.simulator_scene)
        self.ui.gvSimulator.setAlignment(Qt.AlignLeft | Qt.AlignTop)
        self.ui.gvSimulator.proto_analyzer = compare_frame_controller.proto_analyzer

        self.__active_item = None

        self.ui.listViewSimulate.setModel(SimulatorParticipantListModel(self.simulator_config))
        self.ui.spinBoxNRepeat.setValue(self.project_manager.simulator_num_repeat)
        self.ui.spinBoxTimeout.setValue(self.project_manager.simulator_timeout_ms)
        self.ui.spinBoxRetries.setValue(self.project_manager.simulator_retries)
        self.ui.comboBoxError.setCurrentIndex(self.project_manager.simulator_error_handling_index)

        # place save/load button at corner of tab widget
        frame = QFrame(parent=self)
        frame.setLayout(QHBoxLayout())
        frame.setFrameStyle(frame.NoFrame)
        self.ui.btnSave = QToolButton(self.ui.tab)
        self.ui.btnSave.setIcon(QIcon.fromTheme("document-save"))
        frame.layout().addWidget(self.ui.btnSave)

        self.ui.btnLoad = QToolButton(self.ui.tab)
        self.ui.btnLoad.setIcon(QIcon.fromTheme("document-open"))
        frame.layout().addWidget(self.ui.btnLoad)
        frame.layout().setContentsMargins(0, 0, 0, 0)
        self.ui.tabWidget.setCornerWidget(frame)

        self.ui.splitterLeftRight.setSizes([0.2 * self.width(), 0.8 * self.width()])

        self.create_connects()

    def refresh_field_types_for_labels(self):
        for msg in self.simulator_config.get_all_messages():
            for lbl in (lbl for lbl in msg.message_type if lbl.field_type is not None):
                msg.message_type.change_field_type_of_label(lbl, self.field_types_by_caption.get(lbl.field_type.caption,
                                                                                                 None))

        self.update_field_name_column()
        self.update_ui()

    @property
    def field_types(self):
        return self.project_manager.field_types

    @property
    def field_types_by_caption(self):
        return self.project_manager.field_types_by_caption

    def update_field_name_column(self):
        field_types = [ft.caption for ft in self.field_types]
        self.ui.tblViewFieldValues.setItemDelegateForColumn(0, ComboBoxDelegate(field_types, is_editable=True,
                                                                                return_index=False,
                                                                                parent=self.ui.tblViewFieldValues))

    def create_connects(self):
        self.ui.btnChooseCommand.clicked.connect(self.on_btn_choose_command_clicked)
        self.ui.lineEditTriggerCommand.textChanged.connect(self.on_line_edit_trigger_command_text_changed)
        self.ui.doubleSpinBoxSleep.editingFinished.connect(self.on_spinbox_sleep_editing_finished)
        self.ui.ruleCondLineEdit.textChanged.connect(self.on_rule_cond_line_edit_text_changed)
        self.ui.btnStartSim.clicked.connect(self.on_btn_simulate_clicked)
        self.ui.goto_combobox.currentIndexChanged.connect(self.on_goto_combobox_index_changed)
        self.ui.spinBoxRepeat.valueChanged.connect(self.on_repeat_value_changed)
        self.ui.cbViewType.currentIndexChanged.connect(self.on_view_type_changed)
        self.ui.tblViewMessage.create_label_clicked.connect(self.create_simulator_label)
        self.ui.tblViewMessage.open_modulator_dialog_clicked.connect(self.open_modulator_dialog)
        self.ui.tblViewMessage.selectionModel().selectionChanged.connect(self.on_table_selection_changed)
        self.ui.tabWidget.currentChanged.connect(self.on_selected_tab_changed)
        self.ui.btnSave.clicked.connect(self.on_btn_save_clicked)
        self.ui.btnLoad.clicked.connect(self.on_btn_load_clicked)

        self.ui.listViewSimulate.model().participant_simulate_changed.connect(self.on_participant_simulate_changed)

        self.ui.btnAddParticipant.clicked.connect(self.ui.tableViewParticipants.on_add_action_triggered)
        self.ui.btnRemoveParticipant.clicked.connect(self.ui.tableViewParticipants.on_remove_action_triggered)
        self.ui.btnUp.clicked.connect(self.ui.tableViewParticipants.on_move_up_action_triggered)
        self.ui.btnDown.clicked.connect(self.ui.tableViewParticipants.on_move_down_action_triggered)
        self.participant_table_model.participant_edited.connect(self.on_participant_edited)

        self.tree_model.modelReset.connect(self.refresh_tree)

        self.simulator_scene.selectionChanged.connect(self.on_simulator_scene_selection_changed)

        self.simulator_message_field_model.protocol_label_updated.connect(self.item_updated)
        self.ui.gvSimulator.message_updated.connect(self.item_updated)
        self.ui.gvSimulator.consolidate_messages_clicked.connect(self.consolidate_messages)

        self.simulator_config.items_added.connect(self.refresh_message_table)
        self.simulator_config.items_updated.connect(self.refresh_message_table)
        self.simulator_config.items_moved.connect(self.refresh_message_table)
        self.simulator_config.items_deleted.connect(self.refresh_message_table)
        self.simulator_config.participants_changed.connect(self.on_participants_changed)
        self.simulator_config.item_dict_updated.connect(self.on_item_dict_updated)
        self.simulator_config.active_participants_updated.connect(self.on_active_participants_updated)

        self.ui.gvSimulator.message_updated.connect(self.on_message_source_or_destination_updated)

        self.ui.spinBoxNRepeat.valueChanged.connect(self.on_spinbox_num_repeat_value_changed)
        self.ui.spinBoxTimeout.valueChanged.connect(self.on_spinbox_timeout_value_changed)
        self.ui.comboBoxError.currentIndexChanged.connect(self.on_combobox_error_handling_index_changed)
        self.ui.spinBoxRetries.valueChanged.connect(self.on_spinbox_retries_value_changed)

        self.ui.tblViewFieldValues.item_link_clicked.connect(self.on_table_item_link_clicked)
        self.ui.tblViewMessage.edit_labels_clicked.connect(self.on_edit_labels_clicked)

        self.ui.spinBoxCounterStart.editingFinished.connect(self.on_spinbox_counter_start_editing_finished)
        self.ui.spinBoxCounterStep.editingFinished.connect(self.on_spinbox_counter_step_editing_finished)

    def consolidate_messages(self):
        self.simulator_config.consolidate_messages()

    def on_repeat_value_changed(self, value):
        self.active_item.repeat = value
        self.simulator_config.items_updated.emit([self.active_item])

    def on_item_dict_updated(self):
        self.completer_model.setStringList(self.sim_expression_parser.get_identifiers())

    def on_selected_tab_changed(self, index: int):
        if index == 0:
            if self.active_item is not None:
                self.ui.gvSimulator.jump_to_item(self.active_item)
            else:
                self.update_ui()
        else:
            self.ui.tblViewMessage.resize_columns()
            self.update_vertical_table_header()

    def refresh_message_table(self):
        self.simulator_message_table_model.protocol.messages[:] = self.simulator_config.get_all_messages()
        self.simulator_message_table_model.update()

        if isinstance(self.active_item, SimulatorMessage):
            self.simulator_message_field_model.update()

        self.ui.tblViewMessage.resize_columns()
        self.update_ui()

    def load_config_from_xml_tag(self, xml_tag, update_before=True):
        if xml_tag is None:
            return

        if update_before:
            self.simulator_config.on_project_updated()

        self.simulator_config.load_from_xml(xml_tag, self.proto_analyzer.message_types)
        self.project_manager.project_updated.emit()

    def load_simulator_file(self, filename: str):
        tree = ET.parse(filename)
        self.load_config_from_xml_tag(tree.getroot(), update_before=False)

    def save_simulator_file(self, filename: str):
        tag = self.simulator_config.save_to_xml(standalone=True)
        util.write_xml_to_file(tag, filename)

    def close_all(self):
        self.simulator_scene.clear_all()

    @pyqtSlot(int, int, int)
    def create_simulator_label(self, msg_index: int, start: int, end: int):
        con = self.simulator_message_table_model.protocol
        start, end = con.convert_range(start, end - 1, self.ui.cbViewType.currentIndex(), 0, False, msg_index)
        lbl = self.simulator_config.add_label(start=start, end=end, parent_item=con.messages[msg_index])

        try:
            index = self.simulator_message_field_model.message_type.index(lbl)
            self.ui.tblViewFieldValues.edit(self.simulator_message_field_model.createIndex(index, 0))
        except ValueError:
            pass

    @pyqtSlot()
    def open_modulator_dialog(self):
        selected_message = self.simulator_message_table_model.protocol.messages[self.ui.tblViewMessage.selected_rows[0]]
        preselected_index = selected_message.modulator_index

        modulator_dialog = ModulatorDialog(self.project_manager.modulators, tree_model=self.tree_model, parent=self)
        modulator_dialog.ui.comboBoxCustomModulations.setCurrentIndex(preselected_index)
        modulator_dialog.showMaximized()
        modulator_dialog.initialize(selected_message.encoded_bits_str[0:10])

        modulator_dialog.finished.connect(self.refresh_modulators)
        modulator_dialog.finished.connect(self.generator_tab_controller.refresh_pause_list)

    @pyqtSlot()
    def refresh_modulators(self):
        # update Generator tab ...
        cBoxModulations = self.generator_tab_controller.ui.cBoxModulations
        current_index = cBoxModulations.currentIndex()
        cBoxModulations.clear()

        for modulator in self.project_manager.modulators:
            cBoxModulations.addItem(modulator.name)

        cBoxModulations.setCurrentIndex(current_index)

        # update Simulator tab ...
        index = self.sender().ui.comboBoxCustomModulations.currentIndex()

        for row in self.ui.tblViewMessage.selected_rows:
            self.simulator_message_table_model.protocol.messages[row].modulator_index = index

    def update_goto_combobox(self, active_item: SimulatorGotoAction):
        assert isinstance(active_item, SimulatorGotoAction)
        goto_combobox = self.ui.goto_combobox

        goto_combobox.blockSignals(True)
        goto_combobox.clear()
        goto_combobox.addItem("Select item ...")
<<<<<<< HEAD
        goto_combobox.addItems(SimulatorGotoAction.get_valid_goto_targets())
=======
        goto_combobox.addItems(active_item.get_valid_goto_targets())
>>>>>>> c281136c
        goto_combobox.setCurrentIndex(-1)
        goto_combobox.blockSignals(False)

        index = goto_combobox.findText(self.active_item.goto_target)

        if index == -1:
            index = 0

        goto_combobox.setCurrentIndex(index)

    def update_ui(self):
        if self.active_item is not None:
            text = self.tr("Detail view for item #") + self.active_item.index()

            if isinstance(self.active_item, SimulatorMessage):
                text += " (" + self.active_item.message_type.name + ")"
                self.ui.spinBoxRepeat.setValue(self.active_item.repeat)
                self.ui.lblEncodingDecoding.setText(self.active_item.decoder.name)

            self.ui.lblMsgFieldsValues.setText(text)
        else:
            self.ui.lblMsgFieldsValues.setText(self.tr("Detail view for item"))

    def update_vertical_table_header(self):
        self.simulator_message_table_model.refresh_vertical_header()
        self.ui.tblViewMessage.resize_vertical_header()

    @pyqtSlot()
    def on_rule_cond_line_edit_text_changed(self):
        self.active_item.condition = self.ui.ruleCondLineEdit.text()
        self.item_updated(self.active_item)

    @pyqtSlot()
    def on_view_type_changed(self):
        self.simulator_message_table_model.proto_view = self.ui.cbViewType.currentIndex()
        self.simulator_message_table_model.update()
        self.ui.tblViewMessage.resize_columns()

    @pyqtSlot()
    def on_goto_combobox_index_changed(self):
        if not isinstance(self.active_item, SimulatorGotoAction):
            return

        self.active_item.goto_target = None if self.ui.goto_combobox.currentIndex() == 0 else self.ui.goto_combobox.currentText()
        self.item_updated(self.active_item)

    @pyqtSlot()
    def on_simulator_scene_selection_changed(self):
        selected_items = self.simulator_scene.selectedItems()
        self.active_item = selected_items[0].model_item if selected_items else None

        self.update_ui()

    @pyqtSlot()
    def on_table_selection_changed(self):
        selection = self.ui.tblViewMessage.selectionModel().selection()

        if selection.isEmpty():
            self.active_item = None
            self.ui.lNumSelectedColumns.setText("0")
        else:
            max_row = numpy.max([rng.bottom() for rng in selection])
            self.active_item = self.simulator_message_table_model.protocol.messages[max_row]
            _, _, start, end = self.ui.tblViewMessage.selection_range()
            self.ui.lNumSelectedColumns.setText(str(end - start))

        self.update_ui()

    @property
    def active_item(self):
        return self.__active_item

    @active_item.setter
    def active_item(self, value):
        self.__active_item = value

        if isinstance(self.active_item, SimulatorGotoAction):
            self.update_goto_combobox(self.active_item)

            self.ui.detail_view_widget.setCurrentIndex(1)
        elif isinstance(self.active_item, SimulatorMessage):
            self.simulator_message_field_model.update()
            self.ui.spinBoxRepeat.setValue(self.active_item.repeat)
            self.ui.lblEncodingDecoding.setText(self.active_item.decoder.name)

            self.ui.detail_view_widget.setCurrentIndex(2)
        elif (isinstance(self.active_item, SimulatorRuleCondition) and
              self.active_item.type != ConditionType.ELSE):
            self.ui.ruleCondLineEdit.setText(self.active_item.condition)
            self.ui.detail_view_widget.setCurrentIndex(3)
        elif isinstance(self.active_item, SimulatorTriggerCommandAction):
            self.ui.lineEditTriggerCommand.setText(self.active_item.command)
            self.ui.detail_view_widget.setCurrentIndex(4)
        elif isinstance(self.active_item, SimulatorSleepAction):
            self.ui.doubleSpinBoxSleep.setValue(self.active_item.sleep_time)
            self.ui.detail_view_widget.setCurrentIndex(5)
        elif isinstance(self.active_item, SimulatorCounterAction):
            self.ui.spinBoxCounterStart.setValue(self.active_item.start)
            self.ui.spinBoxCounterStep.setValue(self.active_item.step)
            self.ui.detail_view_widget.setCurrentIndex(6)
        else:
            self.ui.detail_view_widget.setCurrentIndex(0)

        self.update_ui()

    @pyqtSlot()
    def on_btn_simulate_clicked(self):
        if not self.simulator_config.protocol_valid():
            QMessageBox.critical(self, self.tr("Invalid protocol configuration"),
                                 self.tr(
                                     "There are some problems with your protocol configuration. Please fix them first."))
            return

        if not len(self.simulator_config.get_all_messages()):
            QMessageBox.critical(self, self.tr("No messages found"), self.tr("Please add at least one message."))
            return

        num_simulated = len([p for p in self.project_manager.participants if p.simulate])
        if num_simulated == 0:
            if self.ui.listViewSimulate.model().rowCount() == 0:
                QMessageBox.critical(self, self.tr("No active participants"),
                                     self.tr("You have no active participants.<br>"
                                             "Please add a participant in the <i>Participants tab</i> and "
                                             "assign it to at least one message as <i>source</i> or <i>destination.</i>"))
                return
            else:
                QMessageBox.critical(self, self.tr("No participant for simulation selected"),
                                     self.tr("Please check at least one participant from the "
                                             "<i>Simulate these participants</i> list."))
                return

        try:
            self.get_simulator_dialog().exec_()
        except Exception as e:
            Errors.generic_error("An error occurred", str(e))

    def get_simulator_dialog(self) -> SimulatorDialog:
        protos = [p for proto_list in self.tree_model.protocols.values() for p in proto_list]
        signals = [p.signal for p in protos if p.signal is not None]

        s = SimulatorDialog(self.simulator_config, self.project_manager.modulators,
                            self.sim_expression_parser, self.project_manager, signals=signals,
                            signal_tree_model=self.tree_model, parent=self)

        s.rx_parameters_changed.connect(self.project_manager.on_simulator_rx_parameters_changed)
        s.sniff_parameters_changed.connect(self.project_manager.on_simulator_sniff_parameters_changed)
        s.tx_parameters_changed.connect(self.project_manager.on_simulator_tx_parameters_changed)
        s.open_in_analysis_requested.connect(self.open_in_analysis_requested.emit)

        return s

    @pyqtSlot()
    def on_btn_choose_command_clicked(self):
        file_name, ok = QFileDialog.getOpenFileName(self, self.tr("Choose program"), QDir.homePath())

        if file_name is not None and ok:
            self.ui.lineEditTriggerCommand.setText(file_name)

    @pyqtSlot()
    def on_line_edit_trigger_command_text_changed(self):
        self.active_item.command = self.ui.lineEditTriggerCommand.text()
        self.item_updated(self.active_item)

    @pyqtSlot()
    def on_spinbox_counter_start_editing_finished(self):
        self.active_item.start = self.ui.spinBoxCounterStart.value()
        self.item_updated(self.active_item)

    @pyqtSlot()
    def on_spinbox_counter_step_editing_finished(self):
        self.active_item.step = self.ui.spinBoxCounterStep.value()
        self.item_updated(self.active_item)

    @pyqtSlot()
    def on_spinbox_sleep_editing_finished(self):
        self.active_item.sleep_time = self.ui.doubleSpinBoxSleep.value()
        self.item_updated(self.active_item)

    @pyqtSlot()
    def on_participants_changed(self):
        self.update_vertical_table_header()
        self.participant_table_model.update()
        self.ui.listViewSimulate.model().update()

    def item_updated(self, item: SimulatorItem):
        self.simulator_config.items_updated.emit([item])

    @pyqtSlot()
    def refresh_tree(self):
        self.ui.treeProtocols.expandAll()

    @pyqtSlot()
    def on_btn_save_clicked(self):
        filename = FileOperator.get_save_file_name(initial_name="myprofile.sim.xml", caption="Save simulator profile")
        if filename:
            self.save_simulator_file(filename)

    @pyqtSlot()
    def on_btn_load_clicked(self):
        dialog = FileOperator.get_open_dialog(False, parent=self, name_filter="simulator")
        if dialog.exec_():
            self.load_simulator_file(dialog.selectedFiles()[0])

    @pyqtSlot()
    def on_participant_edited(self):
        self.project_manager.project_updated.emit()

    @pyqtSlot(int)
    def on_spinbox_num_repeat_value_changed(self, value):
        self.project_manager.simulator_num_repeat = value

    @pyqtSlot(int)
    def on_spinbox_timeout_value_changed(self, value):
        self.project_manager.simulator_timeout_ms = value

    @pyqtSlot(int)
    def on_spinbox_retries_value_changed(self, value):
        self.project_manager.simulator_retries = value

    @pyqtSlot(int)
    def on_combobox_error_handling_index_changed(self, index: int):
        self.project_manager.simulator_error_handling_index = index

    @pyqtSlot()
    def on_message_source_or_destination_updated(self):
        self.simulator_config.update_active_participants()

    @pyqtSlot(int, int)
    def on_table_item_link_clicked(self, row: int, column: int):
        try:
            lbl = self.simulator_message_field_model.message_type[row]  # type: SimulatorProtocolLabel
            assert lbl.is_checksum_label
            assert isinstance(self.active_item, SimulatorMessage)
        except (IndexError, AssertionError):
            return

        d = QDialog(parent=self)
        layout = QHBoxLayout()
        layout.addWidget(ChecksumWidget(lbl.label, self.active_item, self.ui.cbViewType.currentIndex()))
        d.setLayout(layout)
        d.show()

    @pyqtSlot(Participant)
    def on_participant_simulate_changed(self, participant: Participant):
        self.simulator_scene.refresh_participant(participant)

    @pyqtSlot()
    def on_active_participants_updated(self):
        self.ui.listViewSimulate.model().update()

    @pyqtSlot()
    def on_edit_labels_clicked(self):
        view_type = self.ui.cbViewType.currentIndex()
        protocol_label_dialog = ProtocolLabelDialog(preselected_index=0,
                                                    message=self.ui.tblViewMessage.selected_message,
                                                    viewtype=view_type, parent=self)
        protocol_label_dialog.finished.connect(self.on_protocol_label_dialog_finished)

        protocol_label_dialog.showMaximized()

    @pyqtSlot()
    def on_protocol_label_dialog_finished(self):
        self.simulator_message_field_model.update()
        self.simulator_message_table_model.update()
        self.update_ui()<|MERGE_RESOLUTION|>--- conflicted
+++ resolved
@@ -299,11 +299,7 @@
         goto_combobox.blockSignals(True)
         goto_combobox.clear()
         goto_combobox.addItem("Select item ...")
-<<<<<<< HEAD
-        goto_combobox.addItems(SimulatorGotoAction.get_valid_goto_targets())
-=======
         goto_combobox.addItems(active_item.get_valid_goto_targets())
->>>>>>> c281136c
         goto_combobox.setCurrentIndex(-1)
         goto_combobox.blockSignals(False)
 
