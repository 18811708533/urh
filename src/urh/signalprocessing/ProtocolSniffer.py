--- conflicted
+++ resolved
@@ -46,8 +46,6 @@
         self.data_cache = []
         self.reading_data = False
         self.adaptive_noise = False
-
-        self.pause_length = 0
 
         self.pause_length = 0
 
@@ -127,15 +125,11 @@
         :param data:
         :return:
         """
-<<<<<<< HEAD
-        is_above_noise = np.mean(data.real ** 2 + data.imag ** 2) > self.signal.noise_threshold ** 2
-=======
         rssi_squared = np.mean(data.real ** 2 + data.imag ** 2)
         is_above_noise = rssi_squared > self.signal.noise_threshold ** 2
         if self.adaptive_noise and not is_above_noise:
             self.signal.noise_threshold = 0.9 * self.signal.noise_threshold + 0.1 * np.max(np.abs(data))
 
->>>>>>> c281136c
         if is_above_noise:
             self.data_cache.append(data)
             self.pause_length = 0
