import os
import socket
import tempfile
import time
from multiprocessing import Process, Value

import numpy as np
# import yappi
from PyQt5.QtTest import QTest

from tests.QtTestCase import QtTestCase
from tests.utils_testing import get_path_for_data_file
from urh.controller.MainController import MainController
from urh.dev.BackendHandler import BackendHandler
from urh.dev.EndlessSender import EndlessSender
from urh.plugins.NetworkSDRInterface.NetworkSDRInterfacePlugin import NetworkSDRInterfacePlugin
from urh.signalprocessing.ChecksumLabel import ChecksumLabel
from urh.signalprocessing.MessageType import MessageType
from urh.signalprocessing.Modulator import Modulator
from urh.signalprocessing.Participant import Participant
from urh.signalprocessing.ProtocolAnalyzer import ProtocolAnalyzer
from urh.signalprocessing.ProtocolSniffer import ProtocolSniffer
from urh.signalprocessing.Signal import Signal
from urh.simulator.ActionItem import TriggerCommandActionItem, SleepActionItem, CounterActionItem
from urh.simulator.Simulator import Simulator
from urh.simulator.SimulatorMessage import SimulatorMessage
from urh.simulator.SimulatorProtocolLabel import SimulatorProtocolLabel
from urh.util.Logger import logger
from urh.util.SettingsProxy import SettingsProxy


def receive(port, current_index, target_index, elapsed):
    s = socket.socket(socket.AF_INET, socket.SOCK_STREAM)
    s.setsockopt(socket.SOL_SOCKET, socket.SO_REUSEADDR, 1)
    s.setsockopt(socket.IPPROTO_TCP, socket.TCP_NODELAY, 1)
    s.bind(("", port))
    s.listen(1)

    conn, addr = s.accept()
    logger.debug('Receiver got connection from address:'.format(addr))

    start = False
    while True:
        data = conn.recv(65536 * 8)
        if not start:
            start = True
            t = time.time()

        if len(data) > 0:
            while len(data) % 8 != 0:
                data += conn.recv(len(data) % 8)

            arr = np.frombuffer(data, dtype=np.complex64)
            current_index.value += len(arr)

        if current_index.value == target_index:
            break

    conn.close()
    elapsed.value = 1000 * (time.time() - t)
    s.close()


class TestSimulator(QtTestCase):
    def setUp(self):
        super().setUp()
        SettingsProxy.OVERWRITE_RECEIVE_BUFFER_SIZE = 10 * 10 ** 6

        self.num_zeros_for_pause = 1000

    def test_performance(self):
        self.form = MainController()
        self.cfc = self.form.compare_frame_controller
        self.stc = self.form.simulator_tab_controller
        self.gtc = self.form.generator_tab_controller

        self.form.add_signalfile(get_path_for_data_file("esaver.complex"))
        self.sframe = self.form.signal_tab_controller.signal_frames[0]
        self.sim_frame = self.form.simulator_tab_controller
        self.form.ui.tabWidget.setCurrentIndex(3)
        self.cfc.proto_analyzer.auto_assign_labels()

        self.network_sdr_plugin_sender = NetworkSDRInterfacePlugin(raw_mode=True)

        part_a = Participant("Device A", shortname="A", color_index=0)
        part_b = Participant("Device B", shortname="B", color_index=1)
        part_b.simulate = True

        self.form.project_manager.participants.append(part_a)
        self.form.project_manager.participants.append(part_b)
        self.form.project_manager.project_updated.emit()

        sniffer = ProtocolSniffer(100, 0.01, 0.1, 5, 1, NetworkSDRInterfacePlugin.NETWORK_SDR_NAME, BackendHandler(),
                                  network_raw_mode=True)
        sender = EndlessSender(BackendHandler(), NetworkSDRInterfacePlugin.NETWORK_SDR_NAME)

        simulator = Simulator(self.stc.simulator_config, self.gtc.modulators, self.stc.sim_expression_parser,
                              self.form.project_manager, sniffer=sniffer, sender=sender)

        pause = 100000
        msg_a = SimulatorMessage(part_b,
                                 [1, 0] * 16 + [1, 1, 0, 0] * 8 + [0, 0, 1, 1] * 8 + [1, 0, 1, 1, 1, 0, 0, 1, 1, 1] * 4,
                                 pause=pause, message_type=MessageType("empty_message_type"), source=part_a)

        msg_b = SimulatorMessage(part_a,
                                 [1, 0] * 16 + [1, 1, 0, 0] * 8 + [1, 1, 0, 0] * 8 + [1, 0, 1, 1, 1, 0, 0, 1, 1, 1] * 4,
                                 pause=pause, message_type=MessageType("empty_message_type"), source=part_b)

        self.stc.simulator_config.add_items([msg_a, msg_b], 0, None)
        self.stc.simulator_config.update_active_participants()

        port = self.get_free_port()
        sniffer = simulator.sniffer
        sniffer.rcv_device.set_server_port(port)

        self.network_sdr_plugin_sender.client_port = port

        sender = simulator.sender
        port = self.get_free_port()
        sender.device.set_client_port(port)
        sender.device._VirtualDevice__dev.name = "simulator_sender"

        current_index = Value("L")
        elapsed = Value("f")
        target_num_samples = 113600 - pause
        receive_process = Process(target=receive, args=(port, current_index, target_num_samples, elapsed))
        receive_process.daemon = True
        receive_process.start()

        # Ensure receiver is running
        time.sleep(2)

        # spy = QSignalSpy(self.network_sdr_plugin_receiver.rcv_index_changed)
        simulator.start()

        modulator = Modulator("test_modulator")
        modulator.samples_per_bit = 100
        modulator.carrier_freq_hz = 55e3

        # yappi.start()

        self.network_sdr_plugin_sender.send_raw_data(modulator.modulate(msg_a.encoded_bits), 1)
        QTest.qWait(10)
        # send some zeros to simulate the end of a message
        self.network_sdr_plugin_sender.send_raw_data(np.zeros(self.num_zeros_for_pause, dtype=np.complex64), 1)
        QTest.qWait(100)
        receive_process.join(10)

        logger.info("PROCESS TIME: {0:.2f}ms".format(elapsed.value))

        self.assertEqual(current_index.value, target_num_samples)
        self.assertLess(elapsed.value, 200)

        # timeout = spy.wait(2000)
        # yappi.get_func_stats().print_all()
        # yappi.get_thread_stats().print_all()

    def test_simulation_flow(self):
        """
        test a simulation flow with an increasing sequence number

        :return:
        """
        profile = self.get_path_for_filename("testprofile.sim.xml")
        self.form.add_files([profile])
        self.assertEqual(len(self.form.simulator_tab_controller.simulator_scene.get_all_message_items()), 6)

        port = self.get_free_port()
        self.alice = NetworkSDRInterfacePlugin(raw_mode=True)
        self.alice.client_port = port

        dialog = self.form.simulator_tab_controller.get_simulator_dialog()
        name = NetworkSDRInterfacePlugin.NETWORK_SDR_NAME
        dialog.device_settings_rx_widget.ui.cbDevice.setCurrentText(name)
        dialog.device_settings_tx_widget.ui.cbDevice.setCurrentText(name)
        QTest.qWait(10)
        simulator = dialog.simulator
        simulator.sniffer.rcv_device.set_server_port(port)

        port = self.get_free_port()
        s = socket.socket(socket.AF_INET, socket.SOCK_STREAM)
        s.setsockopt(socket.SOL_SOCKET, socket.SO_REUSEADDR, 1)
        s.setsockopt(socket.IPPROTO_TCP, socket.TCP_NODELAY, 1)
        s.bind(("", port))
        s.listen(1)
        QTest.qWait(10)

        simulator.sender.device.set_client_port(port)
        dialog.ui.btnStartStop.click()
        QTest.qWait(1500)

        conn, addr = s.accept()

        msg = next(msg for msg in dialog.simulator_config.get_all_messages() if msg.source.name == "Alice")
        checksum_label = next(lbl for lbl in msg.message_type if lbl.is_checksum_label).label  # type: ChecksumLabel

        modulator = dialog.project_manager.modulators[0]  # type: Modulator
        preamble_str = "10101010"
        sync_str = "1001"
        preamble = list(map(int, preamble_str))
        sync = list(map(int, sync_str))
        seq = list(map(int, "00000010"))
        data = list(map(int, "11001101"))

        seq_num = int("".join(map(str, seq)), 2)

        checksum = list(checksum_label.calculate_checksum(seq + data))

        msg1 = preamble + sync + seq + data + checksum

        self.alice.send_raw_data(modulator.modulate(msg1), 1)
        self.alice.send_raw_data(np.zeros(self.num_zeros_for_pause, dtype=np.complex64), 1)

        bits = self.__demodulate(conn)
        self.assertEqual(len(bits), 1)
        bits = bits[0]
        self.assertTrue(bits.startswith(preamble_str + sync_str))
        bits = bits.replace(preamble_str + sync_str, "")
        self.assertEqual(int(bits, 2), seq_num + 1)

        seq = list(map(int, "{0:08b}".format(seq_num + 2)))
        checksum = list(checksum_label.calculate_checksum(seq + data))
        msg2 = preamble + sync + seq + data + checksum

        self.alice.send_raw_data(modulator.modulate(msg2), 1)
        self.alice.send_raw_data(np.zeros(self.num_zeros_for_pause, dtype=np.complex64), 1)

        bits = self.__demodulate(conn)
        self.assertEqual(len(bits), 1)
        bits = bits[0]
        self.assertTrue(bits.startswith(preamble_str + sync_str))
        bits = bits.replace(preamble_str + sync_str, "")
        self.assertEqual(int(bits, 2), seq_num + 3)

        seq = list(map(int, "{0:08b}".format(seq_num + 4)))
        checksum = list(checksum_label.calculate_checksum(seq + data))
        msg3 = preamble + sync + seq + data + checksum

        self.alice.send_raw_data(modulator.modulate(msg3), 1)
        self.alice.send_raw_data(np.zeros(self.num_zeros_for_pause, dtype=np.complex64), 1)

        bits = self.__demodulate(conn)
        self.assertEqual(len(bits), 1)
        bits = bits[0]
        self.assertTrue(bits.startswith(preamble_str + sync_str))
        bits = bits.replace(preamble_str + sync_str, "")
        self.assertEqual(int(bits, 2), seq_num + 5)

        QTest.qWait(50)
        self.assertTrue(simulator.simulation_is_finished())

        while simulator.simulation_thread.is_alive():
            time.sleep(1)

        conn.close()
        s.close()

        QTest.qWait(100)

    def test_external_program_simulator(self):
        stc = self.form.simulator_tab_controller
        stc.ui.btnAddParticipant.click()
        stc.ui.btnAddParticipant.click()

        stc.simulator_scene.add_counter_action(None, 0)
        action = next(item for item in stc.simulator_scene.items() if isinstance(item, CounterActionItem))
        action.model_item.start = 3
        action.model_item.step = 2
        counter_item_str = "item" + str(action.model_item.index()) + ".counter_value"

        stc.ui.gvSimulator.add_empty_message(42)
        stc.ui.gvSimulator.add_empty_message(42)

        stc.ui.cbViewType.setCurrentIndex(0)
        stc.create_simulator_label(0, 10, 20)
        stc.create_simulator_label(1, 10, 20)

        messages = stc.simulator_config.get_all_messages()
        messages[0].source = stc.project_manager.participants[0]
        messages[0].destination = stc.project_manager.participants[1]
        messages[0].destination.simulate = True
        messages[1].source = stc.project_manager.participants[1]
        messages[1].destination = stc.project_manager.participants[0]

        stc.simulator_scene.add_trigger_command_action(None, 200)
        stc.simulator_scene.add_sleep_action(None, 200)

        lbl1 = messages[0].message_type[0]  # type: SimulatorProtocolLabel
        lbl2 = messages[1].message_type[0]  # type: SimulatorProtocolLabel

        lbl1.value_type_index = 3
        lbl1.external_program = get_path_for_data_file("external_program_simulator.py") + " " + counter_item_str
        lbl2.value_type_index = 3
        lbl2.external_program = get_path_for_data_file("external_program_simulator.py") + " " + counter_item_str

        action = next(item for item in stc.simulator_scene.items() if isinstance(item, SleepActionItem))
        action.model_item.sleep_time = 0.001
        stc.simulator_scene.clearSelection()
        action = next(item for item in stc.simulator_scene.items() if isinstance(item, TriggerCommandActionItem))
        action.setSelected(True)
        self.assertEqual(stc.ui.detail_view_widget.currentIndex(), 4)
        fname = tempfile.mktemp()
        self.assertFalse(os.path.isfile(fname))
        external_command = "cmd.exe /C copy NUL {}".format(fname) if os.name == "nt" else "touch {}".format(fname)
        stc.ui.lineEditTriggerCommand.setText(external_command)
        self.assertEqual(action.model_item.command, external_command)

        port = self.get_free_port()
        self.alice = NetworkSDRInterfacePlugin(raw_mode=True)
        self.alice.client_port = port

        dialog = stc.get_simulator_dialog()
        name = NetworkSDRInterfacePlugin.NETWORK_SDR_NAME
        dialog.device_settings_rx_widget.ui.cbDevice.setCurrentText(name)
        dialog.device_settings_tx_widget.ui.cbDevice.setCurrentText(name)
        QTest.qWait(10)
        simulator = dialog.simulator
        simulator.sniffer.rcv_device.set_server_port(port)

        port = self.get_free_port()
        s = socket.socket(socket.AF_INET, socket.SOCK_STREAM)
        s.setsockopt(socket.SOL_SOCKET, socket.SO_REUSEADDR, 1)
        s.setsockopt(socket.IPPROTO_TCP, socket.TCP_NODELAY, 1)
        s.bind(("", port))
        s.listen(1)
        QTest.qWait(10)

        simulator.sender.device.set_client_port(port)
        dialog.ui.btnStartStop.click()
        QTest.qWait(1500)

        conn, addr = s.accept()

        modulator = dialog.project_manager.modulators[0]  # type: Modulator

        self.alice.send_raw_data(modulator.modulate("10" * 42), 1)
        self.alice.send_raw_data(np.zeros(self.num_zeros_for_pause, dtype=np.complex64), 1)

        bits = self.__demodulate(conn)
        self.assertEqual(bits[0], "101010101")

<<<<<<< HEAD
        QTest.qWait(200)
=======
        QTest.qWait(250)
>>>>>>> f6296126
        self.assertTrue(simulator.simulation_is_finished())

        conn.close()
        s.close()

        QTest.qWait(100)

        self.assertTrue(os.path.isfile(fname))

    def __demodulate(self, connection):
        QTest.qWait(100)
        data = connection.recv(65536)
        while len(data) % 8 != 0:
            data += connection.recv(65536)

        arr = np.array(np.frombuffer(data, dtype=np.complex64))
        signal = Signal("", "")
        signal._fulldata = arr
        pa = ProtocolAnalyzer(signal)
        pa.get_protocol_from_signal()
        return pa.plain_bits_str<|MERGE_RESOLUTION|>--- conflicted
+++ resolved
@@ -339,11 +339,7 @@
         bits = self.__demodulate(conn)
         self.assertEqual(bits[0], "101010101")
 
-<<<<<<< HEAD
-        QTest.qWait(200)
-=======
         QTest.qWait(250)
->>>>>>> f6296126
         self.assertTrue(simulator.simulation_is_finished())
 
         conn.close()
