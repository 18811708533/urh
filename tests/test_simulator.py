import os
import socket
import tempfile
import time
from multiprocessing import Process, Value

import numpy as np
# import yappi
from PyQt5.QtTest import QTest

from tests.QtTestCase import QtTestCase
from tests.utils_testing import get_path_for_data_file
from urh import constants
from urh.controller.MainController import MainController
from urh.dev.BackendHandler import BackendHandler
from urh.dev.EndlessSender import EndlessSender
from urh.plugins.NetworkSDRInterface.NetworkSDRInterfacePlugin import NetworkSDRInterfacePlugin
from urh.signalprocessing.ChecksumLabel import ChecksumLabel
from urh.signalprocessing.MessageType import MessageType
from urh.signalprocessing.Modulator import Modulator
from urh.signalprocessing.Participant import Participant
from urh.signalprocessing.ProtocolAnalyzer import ProtocolAnalyzer
from urh.signalprocessing.ProtocolSniffer import ProtocolSniffer
from urh.signalprocessing.Signal import Signal
from urh.simulator.ActionItem import TriggerCommandActionItem, SleepActionItem, CounterActionItem
from urh.simulator.Simulator import Simulator
from urh.simulator.SimulatorMessage import SimulatorMessage
from urh.simulator.SimulatorProtocolLabel import SimulatorProtocolLabel
from urh.util.Logger import logger
from urh.util.SettingsProxy import SettingsProxy


def receive(port, current_index, target_index, elapsed):
    s = socket.socket(socket.AF_INET, socket.SOCK_STREAM)
    s.setsockopt(socket.SOL_SOCKET, socket.SO_REUSEADDR, 1)
    s.setsockopt(socket.IPPROTO_TCP, socket.TCP_NODELAY, 1)
    s.bind(("", port))
    s.listen(1)

    conn, addr = s.accept()
    logger.debug('Receiver got connection from address:'.format(addr))

    start = False
    while True:
        data = conn.recv(65536 * 8)
        if not start:
            start = True
            t = time.time()

        if len(data) > 0:
            while len(data) % 8 != 0:
                data += conn.recv(len(data) % 8)

            arr = np.frombuffer(data, dtype=np.complex64)
            current_index.value += len(arr)

        if current_index.value == target_index:
            break

    conn.close()
    elapsed.value = 1000 * (time.time() - t)
    s.close()


class TestSimulator(QtTestCase):
    def setUp(self):
        super().setUp()
<<<<<<< HEAD
        constants.SETTINGS.setValue("NetworkSDRInterface", True)
=======
>>>>>>> c281136c
        SettingsProxy.OVERWRITE_RECEIVE_BUFFER_SIZE = 100 * 10 ** 6

    def test_performance(self):
        self.form = MainController()
        self.cfc = self.form.compare_frame_controller
        self.stc = self.form.simulator_tab_controller
        self.gtc = self.form.generator_tab_controller

        self.form.add_signalfile(get_path_for_data_file("esaver.complex"))
        self.sframe = self.form.signal_tab_controller.signal_frames[0]
        self.sim_frame = self.form.simulator_tab_controller
        self.form.ui.tabWidget.setCurrentIndex(3)
        self.cfc.proto_analyzer.auto_assign_labels()

        self.network_sdr_plugin_sender = NetworkSDRInterfacePlugin(raw_mode=True)

        part_a = Participant("Device A", shortname="A", color_index=0)
        part_b = Participant("Device B", shortname="B", color_index=1)
        part_b.simulate = True

        self.form.project_manager.participants.append(part_a)
        self.form.project_manager.participants.append(part_b)
        self.form.project_manager.project_updated.emit()

        sniffer = ProtocolSniffer(100, 0.01, 0.1, 5, 1, NetworkSDRInterfacePlugin.NETWORK_SDR_NAME, BackendHandler(),
                                  network_raw_mode=True)
        sender = EndlessSender(BackendHandler(), NetworkSDRInterfacePlugin.NETWORK_SDR_NAME)

        simulator = Simulator(self.stc.simulator_config, self.gtc.modulators, self.stc.sim_expression_parser,
                              self.form.project_manager, sniffer=sniffer, sender=sender)

        pause = 100000
        msg_a = SimulatorMessage(part_b,
                                 [1, 0] * 16 + [1, 1, 0, 0] * 8 + [0, 0, 1, 1] * 8 + [1, 0, 1, 1, 1, 0, 0, 1, 1, 1] * 4,
                                 pause=pause, message_type=MessageType("empty_message_type"), source=part_a)

        msg_b = SimulatorMessage(part_a,
                                 [1, 0] * 16 + [1, 1, 0, 0] * 8 + [1, 1, 0, 0] * 8 + [1, 0, 1, 1, 1, 0, 0, 1, 1, 1] * 4,
                                 pause=pause, message_type=MessageType("empty_message_type"), source=part_b)

        self.stc.simulator_config.add_items([msg_a, msg_b], 0, None)
        self.stc.simulator_config.update_active_participants()

        port = self.get_free_port()
        sniffer = simulator.sniffer
        sniffer.rcv_device.set_server_port(port)

        self.network_sdr_plugin_sender.client_port = port

        sender = simulator.sender
        port = self.get_free_port()
        sender.device.set_client_port(port)
        sender.device._VirtualDevice__dev.name = "simulator_sender"

        current_index = Value("L")
        elapsed = Value("f")
        target_num_samples = 113600 - pause
        receive_process = Process(target=receive, args=(port, current_index, target_num_samples, elapsed))
        receive_process.daemon = True
        receive_process.start()

        # Ensure receiver is running
        time.sleep(2)

        # spy = QSignalSpy(self.network_sdr_plugin_receiver.rcv_index_changed)
        simulator.start()

        modulator = Modulator("test_modulator")
        modulator.samples_per_bit = 100
        modulator.carrier_freq_hz = 55e3

        # yappi.start()

        self.network_sdr_plugin_sender.send_raw_data(modulator.modulate(msg_a.encoded_bits), 1)
        QTest.qWait(10)
        # send some zeros to simulate the end of a message
        self.network_sdr_plugin_sender.send_raw_data(np.zeros(100000, dtype=np.complex64), 1)
        QTest.qWait(100)
        receive_process.join(10)

        logger.info("PROCESS TIME: {0:.2f}ms".format(elapsed.value))

        self.assertEqual(current_index.value, target_num_samples)
        self.assertLess(elapsed.value, 200)

        # timeout = spy.wait(2000)
        # yappi.get_func_stats().print_all()
        # yappi.get_thread_stats().print_all()

    def test_simulation_flow(self):
        """
        test a simulation flow with an increasing sequence number

        :return:
        """
        profile = self.get_path_for_filename("testprofile.sim.xml")
        self.form.add_files([profile])
        self.assertEqual(len(self.form.simulator_tab_controller.simulator_scene.get_all_message_items()), 6)

        port = self.get_free_port()
        self.alice = NetworkSDRInterfacePlugin(raw_mode=True)
        self.alice.client_port = port

        dialog = self.form.simulator_tab_controller.get_simulator_dialog()
        name = NetworkSDRInterfacePlugin.NETWORK_SDR_NAME
        dialog.device_settings_rx_widget.ui.cbDevice.setCurrentText(name)
        dialog.device_settings_tx_widget.ui.cbDevice.setCurrentText(name)
        QTest.qWait(10)
        simulator = dialog.simulator
        simulator.sniffer.rcv_device.set_server_port(port)

        port = self.get_free_port()
        s = socket.socket(socket.AF_INET, socket.SOCK_STREAM)
        s.setsockopt(socket.SOL_SOCKET, socket.SO_REUSEADDR, 1)
        s.setsockopt(socket.IPPROTO_TCP, socket.TCP_NODELAY, 1)
        s.bind(("", port))
        s.listen(1)
        QTest.qWait(10)

        simulator.sender.device.set_client_port(port)
        dialog.ui.btnStartStop.click()
        QTest.qWait(1500)

        conn, addr = s.accept()

        msg = next(msg for msg in dialog.simulator_config.get_all_messages() if msg.source.name == "Alice")
        checksum_label = next(lbl for lbl in msg.message_type if lbl.is_checksum_label).label  # type: ChecksumLabel

        modulator = dialog.project_manager.modulators[0]  # type: Modulator
        preamble_str = "10101010"
        sync_str = "1001"
        preamble = list(map(int, preamble_str))
        sync = list(map(int, sync_str))
        seq = list(map(int, "00000010"))
        data = list(map(int, "11001101"))

        seq_num = int("".join(map(str, seq)), 2)

        checksum = list(checksum_label.calculate_checksum(seq + data))

        msg1 = preamble + sync + seq + data + checksum

        self.alice.send_raw_data(modulator.modulate(msg1), 1)
        QTest.qWait(100)
        self.alice.send_raw_data(np.zeros(100000, dtype=np.complex64), 1)
        QTest.qWait(100)

        bits = self.__demodulate(conn)
        self.assertEqual(len(bits), 1)
        bits = bits[0]
        self.assertTrue(bits.startswith(preamble_str + sync_str))
        bits = bits.replace(preamble_str + sync_str, "")
        self.assertEqual(int(bits, 2), seq_num + 1)

        seq = list(map(int, "{0:08b}".format(seq_num + 2)))
        checksum = list(checksum_label.calculate_checksum(seq + data))
        msg2 = preamble + sync + seq + data + checksum

        self.alice.send_raw_data(modulator.modulate(msg2), 1)
        QTest.qWait(100)
        self.alice.send_raw_data(np.zeros(100000, dtype=np.complex64), 1)
        QTest.qWait(100)

        bits = self.__demodulate(conn)
        self.assertEqual(len(bits), 1)
        bits = bits[0]
        self.assertTrue(bits.startswith(preamble_str + sync_str))
        bits = bits.replace(preamble_str + sync_str, "")
        self.assertEqual(int(bits, 2), seq_num + 3)

        seq = list(map(int, "{0:08b}".format(seq_num + 4)))
        checksum = list(checksum_label.calculate_checksum(seq + data))
        msg3 = preamble + sync + seq + data + checksum

        self.alice.send_raw_data(modulator.modulate(msg3), 1)
        QTest.qWait(100)
        self.alice.send_raw_data(np.zeros(100000, dtype=np.complex64), 1)
        QTest.qWait(100)

        bits = self.__demodulate(conn)
        self.assertEqual(len(bits), 1)
        bits = bits[0]
        self.assertTrue(bits.startswith(preamble_str + sync_str))
        bits = bits.replace(preamble_str + sync_str, "")
        self.assertEqual(int(bits, 2), seq_num + 5)

        QTest.qWait(100)
        self.assertTrue(simulator.simulation_is_finished())

        conn.close()
        s.close()

        QTest.qWait(100)

    def test_external_program_simulator(self):
        stc = self.form.simulator_tab_controller
        stc.ui.btnAddParticipant.click()
        stc.ui.btnAddParticipant.click()

        stc.simulator_scene.add_counter_action(None, 0)
        action = next(item for item in stc.simulator_scene.items() if isinstance(item, CounterActionItem))
        action.model_item.start = 3
        action.model_item.step = 2
        counter_item_str = "item" + str(action.model_item.index()) + ".counter_value"

        stc.ui.gvSimulator.add_empty_message(42)
        stc.ui.gvSimulator.add_empty_message(42)

        stc.ui.cbViewType.setCurrentIndex(0)
        stc.create_simulator_label(0, 10, 20)
        stc.create_simulator_label(1, 10, 20)

        messages = stc.simulator_config.get_all_messages()
        messages[0].source = stc.project_manager.participants[0]
        messages[0].destination = stc.project_manager.participants[1]
        messages[0].destination.simulate = True
        messages[1].source = stc.project_manager.participants[1]
        messages[1].destination = stc.project_manager.participants[0]

        stc.simulator_scene.add_trigger_command_action(None, 200)
        stc.simulator_scene.add_sleep_action(None, 200)

        lbl1 = messages[0].message_type[0]  # type: SimulatorProtocolLabel
        lbl2 = messages[1].message_type[0]  # type: SimulatorProtocolLabel

        lbl1.value_type_index = 3
        lbl1.external_program = get_path_for_data_file("external_program_simulator.py") + " " + counter_item_str
        lbl2.value_type_index = 3
        lbl2.external_program = get_path_for_data_file("external_program_simulator.py") + " " + counter_item_str

        action = next(item for item in stc.simulator_scene.items() if isinstance(item, SleepActionItem))
        action.model_item.sleep_time = 0.001
        stc.simulator_scene.clearSelection()
        action = next(item for item in stc.simulator_scene.items() if isinstance(item, TriggerCommandActionItem))
        action.setSelected(True)
        self.assertEqual(stc.ui.detail_view_widget.currentIndex(), 4)
        fname = tempfile.mktemp()
        self.assertFalse(os.path.isfile(fname))
        external_command = "cmd.exe /C copy NUL {}".format(fname) if os.name == "nt" else "touch {}".format(fname)
        stc.ui.lineEditTriggerCommand.setText(external_command)
        self.assertEqual(action.model_item.command, external_command)

        port = self.get_free_port()
        self.alice = NetworkSDRInterfacePlugin(raw_mode=True)
        self.alice.client_port = port

        dialog = stc.get_simulator_dialog()
        name = NetworkSDRInterfacePlugin.NETWORK_SDR_NAME
        dialog.device_settings_rx_widget.ui.cbDevice.setCurrentText(name)
        dialog.device_settings_tx_widget.ui.cbDevice.setCurrentText(name)
        QTest.qWait(10)
        simulator = dialog.simulator
        simulator.sniffer.rcv_device.set_server_port(port)

        port = self.get_free_port()
        s = socket.socket(socket.AF_INET, socket.SOCK_STREAM)
        s.setsockopt(socket.SOL_SOCKET, socket.SO_REUSEADDR, 1)
        s.setsockopt(socket.IPPROTO_TCP, socket.TCP_NODELAY, 1)
        s.bind(("", port))
        s.listen(1)
        QTest.qWait(10)

        simulator.sender.device.set_client_port(port)
        dialog.ui.btnStartStop.click()
        QTest.qWait(1500)

        conn, addr = s.accept()

        modulator = dialog.project_manager.modulators[0]  # type: Modulator

        self.alice.send_raw_data(modulator.modulate("10" * 42), 1)
        QTest.qWait(100)
        self.alice.send_raw_data(np.zeros(100000, dtype=np.complex64), 1)
        QTest.qWait(500)

        bits = self.__demodulate(conn)
        self.assertEqual(bits[0], "101010101")
        self.assertTrue(simulator.simulation_is_finished())

        conn.close()
        s.close()

        QTest.qWait(100)

        self.assertTrue(os.path.isfile(fname))

    def __demodulate(self, connection):
        data = connection.recv(65536)
        while len(data) % 8 != 0:
            data += connection.recv(65536)

        arr = np.array(np.frombuffer(data, dtype=np.complex64))
        signal = Signal("", "")
        signal._fulldata = arr
        pa = ProtocolAnalyzer(signal)
        pa.get_protocol_from_signal()
        return pa.plain_bits_str<|MERGE_RESOLUTION|>--- conflicted
+++ resolved
@@ -10,7 +10,6 @@
 
 from tests.QtTestCase import QtTestCase
 from tests.utils_testing import get_path_for_data_file
-from urh import constants
 from urh.controller.MainController import MainController
 from urh.dev.BackendHandler import BackendHandler
 from urh.dev.EndlessSender import EndlessSender
@@ -65,10 +64,6 @@
 class TestSimulator(QtTestCase):
     def setUp(self):
         super().setUp()
-<<<<<<< HEAD
-        constants.SETTINGS.setValue("NetworkSDRInterface", True)
-=======
->>>>>>> c281136c
         SettingsProxy.OVERWRITE_RECEIVE_BUFFER_SIZE = 100 * 10 ** 6
 
     def test_performance(self):
