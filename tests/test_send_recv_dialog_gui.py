import os
import socket
import time
from multiprocessing import Process, Value, Array

import numpy as np
from PyQt5.QtCore import QDir, QEvent, QPoint, Qt
from PyQt5.QtGui import QMouseEvent
from PyQt5.QtTest import QTest
from PyQt5.QtWidgets import QApplication

from tests.QtTestCase import QtTestCase
from tests.utils_testing import get_path_for_data_file
from urh.controller.MainController import MainController
from urh.controller.dialogs.ContinuousSendDialog import ContinuousSendDialog
from urh.controller.dialogs.ReceiveDialog import ReceiveDialog
from urh.controller.dialogs.SendDialog import SendDialog
from urh.controller.dialogs.SpectrumDialogController import SpectrumDialogController
from urh.dev.BackendHandler import BackendContainer, Backends
from urh.plugins.NetworkSDRInterface.NetworkSDRInterfacePlugin import NetworkSDRInterfacePlugin
from urh.signalprocessing.ContinuousModulator import ContinuousModulator
from urh.signalprocessing.Signal import Signal
from urh.util.Logger import logger
from urh.util.SettingsProxy import SettingsProxy


def receive(port, current_index, target_index, buffer):
    s = socket.socket(socket.AF_INET, socket.SOCK_STREAM)
    s.setsockopt(socket.SOL_SOCKET, socket.SO_REUSEADDR, 1)
    s.setsockopt(socket.IPPROTO_TCP, socket.TCP_NODELAY, 1)
    s.bind(("", port))
    s.listen(1)

    conn, addr = s.accept()

    while True:
        data = conn.recv(65536 * 8)

        if len(data) > 0:
            while len(data) % 8 != 0:
                data += conn.recv(len(data) % 8)

            arr = np.frombuffer(data, dtype=np.complex64)
            data = np.frombuffer(buffer.get_obj(), dtype=np.complex64)
            data[current_index.value:current_index.value + len(arr)] = arr
            current_index.value += len(arr)

        if current_index.value == target_index:
            break

    conn.close()
    s.close()


class TestSendRecvDialog(QtTestCase):
    SEND_RECV_TIMEOUT = 1000

    def setUp(self):
        super().setUp()
        SettingsProxy.OVERWRITE_RECEIVE_BUFFER_SIZE = 10 ** 6
        self.signal = Signal(get_path_for_data_file("esaver.complex"), "testsignal")
        self.form.ui.tabWidget.setCurrentIndex(2)

    def __get_recv_dialog(self):
        receive_dialog = ReceiveDialog(self.form.project_manager, testing_mode=True, parent=self.form)
        if self.SHOW:
            receive_dialog.show()

        return receive_dialog

    def __get_send_dialog(self):
        send_dialog = SendDialog(self.form.project_manager, modulated_data=self.signal.data,
                                 modulation_msg_indices=None,
                                 testing_mode=True, parent=self.form)
        if self.SHOW:
            send_dialog.show()

        QApplication.instance().processEvents()
        send_dialog.graphics_view.show_full_scene(reinitialize=True)
        return send_dialog

    def __get_continuous_send_dialog(self):
        gframe = self.form.generator_tab_controller
        continuous_send_dialog = ContinuousSendDialog(self.form.project_manager,
                                                      gframe.table_model.protocol.messages, gframe.modulators,
                                                      self.form.generator_tab_controller.total_modulated_samples,
                                                      parent=self.form, testing_mode=True)
        if self.SHOW:
            continuous_send_dialog.show()

        return continuous_send_dialog

    def __get_spectrum_dialog(self):
        spectrum_dialog = SpectrumDialogController(self.form.project_manager, testing_mode=True, parent=self.form)
        if self.SHOW:
            spectrum_dialog.show()

        return spectrum_dialog

    def __get_sniff_dialog(self):
<<<<<<< HEAD

=======
        assert isinstance(self.form, MainController)
>>>>>>> c281136c
        sniff_dialog = self.form.create_protocol_sniff_dialog(testing_mode=True)
        if self.SHOW:
            sniff_dialog.show()

        return sniff_dialog

    def __get_all_dialogs(self):
        yield self.__get_recv_dialog()
        yield self.__get_send_dialog()
        yield self.__get_continuous_send_dialog()
        yield self.__get_spectrum_dialog()
        yield self.__get_sniff_dialog()

    def __close_dialog(self, dialog):
        dialog.close()
        dialog.setParent(None)
        dialog.deleteLater()
        QApplication.instance().processEvents()
        QTest.qWait(self.CLOSE_TIMEOUT)

    def __add_first_signal_to_generator(self):
        generator_frame = self.form.generator_tab_controller
        generator_frame.ui.cbViewType.setCurrentIndex(0)
        item = generator_frame.tree_model.rootItem.children[0].children[0]
        index = generator_frame.tree_model.createIndex(0, 0, item)
        mimedata = generator_frame.tree_model.mimeData([index])
        generator_frame.table_model.dropMimeData(mimedata, 1, -1, -1, generator_frame.table_model.createIndex(0, 0))
        QApplication.instance().processEvents()

    def test_network_sdr_enabled(self):
        for dialog in self.__get_all_dialogs():
            items = [dialog.device_settings_widget.ui.cbDevice.itemText(i) for i in
                     range(dialog.device_settings_widget.ui.cbDevice.count())]
            self.assertIn(NetworkSDRInterfacePlugin.NETWORK_SDR_NAME, items)

            self.__close_dialog(dialog)

    def test_receive(self):
        port = self.get_free_port()
        receive_dialog = self.__get_recv_dialog()
        receive_dialog.device.set_server_port(port)
        receive_dialog.ui.btnStart.click()

        data = np.array([complex(1, 2), complex(3, 4), complex(5, 6)], dtype=np.complex64)

        sock = socket.socket(socket.AF_INET, socket.SOCK_STREAM)
        sock.setsockopt(socket.SOL_SOCKET, socket.SO_REUSEADDR, 1)

        sock.connect(("127.0.0.1", port))
        sock.sendall(data.tostring())
        sock.shutdown(socket.SHUT_RDWR)
        sock.close()

        QApplication.instance().processEvents()
        QTest.qWait(self.SEND_RECV_TIMEOUT)

        self.assertEqual(receive_dialog.device.current_index, 3)
        self.assertTrue(np.array_equal(receive_dialog.device.data[:3], data))

        receive_dialog.ui.btnStop.click()
        receive_dialog.ui.btnClear.click()

        self.assertEqual(receive_dialog.device.current_index, 0)

        self.__close_dialog(receive_dialog)

    def test_spectrum(self):
        port = self.get_free_port()
        spectrum_dialog = self.__get_spectrum_dialog()
        spectrum_dialog.device.set_server_port(port)
        spectrum_dialog.ui.btnStart.click()
        self.assertEqual(len(spectrum_dialog.scene_manager.peak), 0)

        data = np.array([complex(1, 1), complex(2, 2), complex(3, 3)], dtype=np.complex64)

        sock = socket.socket(socket.AF_INET, socket.SOCK_STREAM)
        sock.setsockopt(socket.SOL_SOCKET, socket.SO_REUSEADDR, 1)

        sock.connect(("127.0.0.1", port))
        sock.sendall(data.tostring())
        sock.shutdown(socket.SHUT_RDWR)
        sock.close()

        QApplication.instance().processEvents()
        QTest.qWait(self.SEND_RECV_TIMEOUT)

        self.assertGreater(len(spectrum_dialog.scene_manager.peak), 0)
        self.assertIsNone(spectrum_dialog.ui.graphicsViewFFT.scene().frequency_marker)
        w = spectrum_dialog.ui.graphicsViewFFT.viewport()

        # this actually gets the click to the view
        # QTest.mouseMove(w, QPoint(80,80))
        event = QMouseEvent(QEvent.MouseMove, QPoint(80, 80), w.mapToGlobal(QPoint(80, 80)), Qt.LeftButton,
                            Qt.LeftButton, Qt.NoModifier)
        QApplication.postEvent(w, event)
        QApplication.instance().processEvents()
        self.assertIsNotNone(spectrum_dialog.ui.graphicsViewFFT.scene().frequency_marker)

        spectrum_dialog.ui.btnStop.click()

        self.assertGreater(len(spectrum_dialog.ui.graphicsViewSpectrogram.items()), 0)
        spectrum_dialog.ui.btnClear.click()
        self.assertEqual(len(spectrum_dialog.ui.graphicsViewSpectrogram.items()), 0)

        self.__close_dialog(spectrum_dialog)

    def test_send(self):
        port = self.get_free_port()
        receive_dialog = self.__get_recv_dialog()
        receive_dialog.device.set_server_port(port)
        receive_dialog.ui.btnStart.click()

        send_dialog = self.__get_send_dialog()
        send_dialog.device.set_client_port(port)
        send_dialog.device_settings_widget.ui.spinBoxNRepeat.setValue(2)
        send_dialog.ui.btnStart.click()
        QApplication.instance().processEvents()
        QTest.qWait(5 * self.SEND_RECV_TIMEOUT)

        self.assertEqual(receive_dialog.device.current_index, 2 * self.signal.num_samples)
        self.assertTrue(np.array_equal(receive_dialog.device.data[:receive_dialog.device.current_index // 2],
                                       self.signal.data))

        self.assertEqual(send_dialog.ui.lblCurrentRepeatValue.text(), "Sending finished")
        self.assertFalse(send_dialog.ui.btnStop.isEnabled())
        receive_dialog.ui.btnStop.click()
        self.assertFalse(receive_dialog.ui.btnStop.isEnabled())

        self.__close_dialog(receive_dialog)
        self.__close_dialog(send_dialog)

    def test_continuous_send_dialog(self):
        self.add_signal_to_form("esaver.complex")
        self.__add_first_signal_to_generator()

        port = self.get_free_port()

        gframe = self.form.generator_tab_controller
        expected = np.zeros(gframe.total_modulated_samples, dtype=np.complex64)
        expected = gframe.modulate_data(expected)
        current_index = Value("L", 0)
        buffer = Array("f", 4 * len(expected))

        process = Process(target=receive, args=(port, current_index, 2 * len(expected), buffer))
        process.daemon = True
        process.start()
        time.sleep(1)  # ensure server is up

        ContinuousModulator.BUFFER_SIZE_MB = 10

        continuous_send_dialog = self.__get_continuous_send_dialog()
        continuous_send_dialog.device.set_client_port(port)
        continuous_send_dialog.device_settings_widget.ui.spinBoxNRepeat.setValue(2)
        continuous_send_dialog.ui.btnStart.click()
        QTest.qWait(1000)
        time.sleep(1)
        process.join(1)

        # CI sometimes swallows a sample
        self.assertGreaterEqual(current_index.value, len(expected) - 1)

        buffer = np.frombuffer(buffer.get_obj(), dtype=np.complex64)
        for i in range(len(expected)):
            self.assertEqual(buffer[i], expected[i], msg=str(i))

        continuous_send_dialog.ui.btnStop.click()
        continuous_send_dialog.ui.btnClear.click()
        QTest.qWait(1)

        self.__close_dialog(continuous_send_dialog)

    def test_sniff(self):
        assert isinstance(self.form, MainController)
        # add a signal so we can use it
        self.add_signal_to_form("esaver.complex")
        logger.debug("Added signalfile")
        QApplication.instance().processEvents()

        self.__add_first_signal_to_generator()
        generator_frame = self.form.generator_tab_controller
        self.assertEqual(generator_frame.table_model.rowCount(), 3)

        QApplication.instance().processEvents()
        sniff_dialog = self.__get_sniff_dialog()

        sniff_dialog.sniff_settings_widget.ui.checkBoxAdaptiveNoise.click()
        self.assertTrue(sniff_dialog.sniffer.adaptive_noise)
        sniff_dialog.sniff_settings_widget.ui.btn_sniff_use_signal.click()
        self.assertEqual(sniff_dialog.sniff_settings_widget.ui.spinbox_sniff_BitLen.value(),
                         self.form.signal_tab_controller.signal_frames[0].signal.bit_len)

        sniff_dialog.sniff_settings_widget.ui.checkBox_sniff_Timestamp.setChecked(False)
        self.assertEqual(sniff_dialog.device.name, NetworkSDRInterfacePlugin.NETWORK_SDR_NAME)
        sniff_dialog.sniff_settings_widget.ui.comboBox_sniff_viewtype.setCurrentIndex(0)

        port = self.get_free_port()

        sniff_dialog.device.set_server_port(port)
        generator_frame.network_sdr_plugin.client_port = port
        sniff_dialog.ui.btnStart.click()
        QApplication.instance().processEvents()
        generator_frame.ui.btnNetworkSDRSend.click()
        QApplication.instance().processEvents()

        QTest.qWait(self.SEND_RECV_TIMEOUT)
        received_msgs = sniff_dialog.ui.txtEd_sniff_Preview.toPlainText().split("\n")
        orig_msgs = generator_frame.table_model.protocol.plain_bits_str

        self.assertEqual(len(received_msgs), len(orig_msgs))
        for received, orig in zip(received_msgs, orig_msgs):
            pad = 0 if len(orig) % 8 == 0 else 8 - len(orig) % 8
            self.assertEqual(received, orig + "0" * pad)

        sniff_dialog.ui.btnStop.click()
        sniff_dialog.sniff_settings_widget.ui.checkBox_sniff_Timestamp.click()
        self.assertTrue(sniff_dialog.ui.txtEd_sniff_Preview.toPlainText().startswith("["))
        sniff_dialog.sniff_settings_widget.ui.checkBox_sniff_Timestamp.click()
        self.assertFalse(sniff_dialog.ui.txtEd_sniff_Preview.toPlainText().startswith("["))

        n = self.form.compare_frame_controller.protocol_model.rowCount()
        sniff_dialog.protocol_accepted.emit(sniff_dialog.sniffer.messages)
        QTest.qWait(10)
        self.assertEqual(self.form.compare_frame_controller.protocol_model.rowCount(), n + 3)

        target_file = os.path.join(QDir.tempPath(), "sniff_file.txt")
        if os.path.isfile(target_file):
            os.remove(target_file)

        sniff_dialog.ui.btnClear.click()
        QApplication.instance().processEvents()
        sniff_dialog.sniff_settings_widget.ui.lineEdit_sniff_OutputFile.setText(target_file)
        sniff_dialog.sniff_settings_widget.ui.lineEdit_sniff_OutputFile.editingFinished.emit()
        sniff_dialog.ui.btnStart.click()
        QApplication.instance().processEvents()
        self.assertFalse(sniff_dialog.ui.btnAccept.isEnabled())

        generator_frame.ui.btnNetworkSDRSend.click()
        QApplication.instance().processEvents()
        QTest.qWait(self.SEND_RECV_TIMEOUT)

        with open(target_file, "r") as f:
            for i, line in enumerate(f):
                pad = 0 if len(orig_msgs[i]) % 8 == 0 else 8 - len(orig_msgs[i]) % 8
                self.assertEqual(line.strip(), orig_msgs[i] + "0" * pad)

        sniff_dialog.ui.btnStop.click()
        self.assertFalse(sniff_dialog.ui.btnStop.isEnabled())

        self.__close_dialog(sniff_dialog)

    def test_send_dialog_scene_zoom(self):
        send_dialog = self.__get_send_dialog()
        QApplication.instance().processEvents()
        self.assertEqual(send_dialog.graphics_view.sceneRect().width(), self.signal.num_samples)
        view_width = send_dialog.graphics_view.view_rect().width()
        send_dialog.graphics_view.zoom(1.1)
        QApplication.instance().processEvents()
        QTest.qWait(50)
        self.assertLess(send_dialog.graphics_view.view_rect().width(), view_width)
        send_dialog.graphics_view.zoom(0.8)
        QApplication.instance().processEvents()
        QTest.qWait(50)
        self.assertLessEqual(int(send_dialog.graphics_view.view_rect().width()), int(view_width))

        self.__close_dialog(send_dialog)

    def test_send_dialog_delete(self):
        num_samples = self.signal.num_samples
        send_dialog = self.__get_send_dialog()
        self.assertEqual(num_samples, send_dialog.scene_manager.signal.num_samples)
        self.assertEqual(num_samples, len(send_dialog.device.samples_to_send))
        send_dialog.graphics_view.set_horizontal_selection(0, 1337)
        send_dialog.graphics_view.delete_action.trigger()
        self.assertEqual(send_dialog.scene_manager.signal.num_samples, num_samples - 1337)
        self.assertEqual(len(send_dialog.device.samples_to_send), num_samples - 1337)

        self.__close_dialog(send_dialog)

    def test_send_dialog_y_slider(self):
        send_dialog = self.__get_send_dialog()
        QApplication.instance().processEvents()
        y, h = send_dialog.graphics_view.view_rect().y(), send_dialog.graphics_view.view_rect().height()

        send_dialog.ui.sliderYscale.setValue(send_dialog.ui.sliderYscale.value() +
                                             send_dialog.ui.sliderYscale.singleStep())
        self.assertNotEqual(y, send_dialog.graphics_view.view_rect().y())
        self.assertNotEqual(h, send_dialog.graphics_view.view_rect().height())

        self.__close_dialog(send_dialog)

    def test_change_device_parameters(self):
        for dialog in self.__get_all_dialogs():
            bh = BackendContainer("test", {Backends.native}, True, True)
            self.assertTrue(bh.is_enabled)
            dialog.backend_handler.device_backends["test"] = bh
            dialog.device_settings_widget.ui.cbDevice.addItem("test")
            dialog.device_settings_widget.ui.cbDevice.setCurrentText("test")
            self.assertEqual(dialog.device.name, "test", msg=type(dialog))
            self.assertEqual(dialog.device.backend, Backends.native, msg=type(dialog))

            dialog.device_settings_widget.ui.lineEditIP.setText("1.3.3.7")
            dialog.device_settings_widget.ui.lineEditIP.editingFinished.emit()
            self.assertEqual(dialog.device.ip, "1.3.3.7", msg=type(dialog))

            dialog.device_settings_widget.ui.spinBoxFreq.setValue(2e9)
            dialog.device_settings_widget.ui.spinBoxFreq.editingFinished.emit()
            self.assertEqual(dialog.device_settings_widget.ui.spinBoxFreq.text()[-1], "G")
            self.assertEqual(dialog.device.frequency, 2e9)

            dialog.device_settings_widget.ui.spinBoxSampleRate.setValue(10e6)
            dialog.device_settings_widget.ui.spinBoxSampleRate.editingFinished.emit()
            self.assertEqual(dialog.device_settings_widget.ui.spinBoxSampleRate.text()[-1], "M")
            self.assertEqual(dialog.device.sample_rate, 10e6)

            dialog.device_settings_widget.ui.spinBoxBandwidth.setValue(3e6)
            dialog.device_settings_widget.ui.spinBoxBandwidth.editingFinished.emit()
            self.assertEqual(dialog.device_settings_widget.ui.spinBoxBandwidth.text()[-1], "M")
            self.assertEqual(dialog.device.bandwidth, 3e6)

            dialog.device_settings_widget.ui.spinBoxGain.setValue(5)
            dialog.device_settings_widget.ui.spinBoxGain.editingFinished.emit()
            self.assertEqual(dialog.device.gain, 5)

            dialog.device_settings_widget.ui.spinBoxIFGain.setValue(10)
            dialog.device_settings_widget.ui.spinBoxIFGain.editingFinished.emit()
            self.assertEqual(dialog.device.if_gain, 10)

            dialog.device_settings_widget.ui.spinBoxBasebandGain.setValue(15)
            dialog.device_settings_widget.ui.spinBoxBasebandGain.editingFinished.emit()
            self.assertEqual(dialog.device.baseband_gain, 15)

            dialog.device_settings_widget.ui.spinBoxFreqCorrection.setValue(40)
            dialog.device_settings_widget.ui.spinBoxFreqCorrection.editingFinished.emit()
            self.assertEqual(dialog.device.freq_correction, 40)

            dialog.device_settings_widget.ui.comboBoxDirectSampling.clear()
            self.assertEqual(dialog.device_settings_widget.ui.comboBoxDirectSampling.count(), 0)
            dialog.device_settings_widget.ui.comboBoxDirectSampling.addItem("test")
            dialog.device_settings_widget.ui.comboBoxDirectSampling.addItem("test1")
            dialog.device_settings_widget.ui.comboBoxDirectSampling.setCurrentIndex(1)
            self.assertEqual(dialog.device.direct_sampling_mode, 1)

            dialog.device_settings_widget.ui.spinBoxNRepeat.setValue(10)
            dialog.device_settings_widget.ui.spinBoxNRepeat.editingFinished.emit()
            if dialog.is_tx:
                self.assertEqual(dialog.device.num_sending_repeats, 10)
            else:
                self.assertEqual(dialog.device.num_sending_repeats, None)

            self.__close_dialog(dialog)<|MERGE_RESOLUTION|>--- conflicted
+++ resolved
@@ -98,11 +98,7 @@
         return spectrum_dialog
 
     def __get_sniff_dialog(self):
-<<<<<<< HEAD
-
-=======
         assert isinstance(self.form, MainController)
->>>>>>> c281136c
         sniff_dialog = self.form.create_protocol_sniff_dialog(testing_mode=True)
         if self.SHOW:
             sniff_dialog.show()
