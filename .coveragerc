[run]
omit = 
       /src/urh/tests/* 
       */__init__.py
       src/urh/cythonext/*
       src/urh/dev/*
       src/urh/ui/xtra_icons_rc.py
       src/urh/main.py
       src/urh/util/Errors.py
       src/urh/plugins/RfCat/RfCatPlugin.py

[report]
sort = Miss
exclude_lines =
    pragma: no cover
    def mousePressEvent
    def mouseMoveEvent
    def mouseReleaseEvent
    def on_import_samples_from_csv_action_triggered
    def show_open_dialog
<<<<<<< HEAD
    def on_btn_choose_python2_interpreter_clicked
    def on_btn_choose_gnuradio_directory_clicked
=======
    def on_new_project_action_triggered
    def on_label_non_project_mode_link_activated
>>>>>>> 350f71dd
<|MERGE_RESOLUTION|>--- conflicted
+++ resolved
@@ -18,10 +18,7 @@
     def mouseReleaseEvent
     def on_import_samples_from_csv_action_triggered
     def show_open_dialog
-<<<<<<< HEAD
     def on_btn_choose_python2_interpreter_clicked
     def on_btn_choose_gnuradio_directory_clicked
-=======
     def on_new_project_action_triggered
-    def on_label_non_project_mode_link_activated
->>>>>>> 350f71dd
+    def on_label_non_project_mode_link_activated